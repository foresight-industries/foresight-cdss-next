'use client';

import React from 'react';
<<<<<<< HEAD
import { Card, CardContent, CardDescription, CardHeader, CardTitle } from '@/components/ui/card';
import { StatusDistribution } from '@/components/dashboard/status-distribution';
import type { StatusDistribution as StatusDistributionType } from '@/types/pa.types';
import { CartesianGrid, Line, LineChart, XAxis, YAxis, Legend } from 'recharts';
import { Bar, BarChart } from "recharts";
import {
  ChartConfig,
  ChartContainer,
  ChartTooltip,
  ChartTooltipContent,
} from "@/components/ui/chart";
=======
import { Card, CardContent, CardHeader, CardTitle } from '@/components/ui/card';
import { StatusDistribution } from '@/components/dashboard/status-distribution';
import type { StatusDistribution as StatusDistributionType } from '@/types/pa.types';
import {
  ResponsiveContainer,
  BarChart,
  Bar,
  XAxis,
  YAxis,
  CartesianGrid,
  Tooltip,
  Legend,
  LineChart,
  Line,
} from 'recharts';
>>>>>>> 47120cdc

interface AnalyticsOverviewProps {
  statusDistribution: StatusDistributionType;
  className?: string;
}

const volumeTrend = [
  { month: 'May', epa: 46, claims: 28 },
  { month: 'Jun', epa: 58, claims: 35 },
  { month: 'Jul', epa: 67, claims: 41 },
  { month: 'Aug', epa: 72, claims: 44 },
  { month: 'Sep', epa: 81, claims: 49 },
  { month: 'Oct', epa: 89, claims: 53 },
];

const denialReasons = [
  { reason: 'Missing indication detail', count: 14 },
  { reason: 'Eligibility not verified', count: 9 },
  { reason: 'Incorrect POS/modifiers', count: 7 },
  { reason: 'Expired authorization', count: 5 },
];

const automationQuality = [
  { month: 'May', automation: 82, quality: 92 },
  { month: 'Jun', automation: 85, quality: 93 },
  { month: 'Jul', automation: 87, quality: 94 },
  { month: 'Aug', automation: 88, quality: 95 },
  { month: 'Sep', automation: 90, quality: 95 },
  { month: 'Oct', automation: 91, quality: 96 },
];

<<<<<<< HEAD
const chartConfig = {
  epa: {
    label: "ePA",
    color: "var(--chart-1)",
  },
  claims: {
    label: "Claims",
    color: "var(--chart-2)",
  },
} satisfies ChartConfig;

const automationChartConfig = {
  automation: {
    label: "Automation rate",
    color: "var(--chart-1)",
  },
  quality: {
    label: "Quality score",
    color: "var(--chart-2)",
  },
} satisfies ChartConfig;

=======
>>>>>>> 47120cdc
export function AnalyticsOverview({ statusDistribution, className = '' }: AnalyticsOverviewProps) {
  return (
    <Card className={`bg-card border shadow-xs ${className}`}>
      <CardHeader>
        <CardTitle className="text-xl font-semibold text-foreground">Analytics</CardTitle>
      </CardHeader>
      <CardContent className="space-y-8">
        <StatusDistribution distribution={statusDistribution} variant="inline" />

        <div className="grid gap-6 lg:grid-cols-[2fr,1fr]">
<<<<<<< HEAD
          <Card>
            <CardHeader>
              <CardTitle>Volume Trends</CardTitle>
              <CardDescription>
                Stacked view of ePA and claim throughput over last 6 months.
              </CardDescription>
            </CardHeader>
            <CardContent>
              <ChartContainer config={chartConfig} className="min-h-[30%] lg:min-h-[15%]">
                <BarChart accessibilityLayer data={volumeTrend}>
                  <CartesianGrid vertical={false} />
                  <XAxis
                    dataKey="month"
                    tickLine={false}
                    tickMargin={10}
                    axisLine={false}
                  />
                  <YAxis
                    tickLine={false}
                    axisLine={false}
                    tickCount={4}
                  />
                  <Bar
                    dataKey="epa"
                    stackId="a"
                    fill="var(--chart-1)"
                    radius={[0, 0, 4, 4]}
                  />
                  <Bar
                    dataKey="claims"
                    stackId="a"
                    fill="var(--chart-2)"
                    radius={[4, 4, 0, 0]}
                  />
                  <ChartTooltip
                    content={
                      <ChartTooltipContent
                        hideLabel
                        className="w-[180px]"
                        formatter={(value, name, item, index) => (
                          <>
                            <div
                              className="h-2.5 w-2.5 shrink-0 rounded-[2px] bg-(--color-bg)"
                              style={
                                {
                                  "--color-bg": `var(--color-${name})`,
                                } as React.CSSProperties
                              }
                            />
                            {chartConfig[name as keyof typeof chartConfig]?.label ||
                              name}
                            <div className="text-foreground ml-auto flex items-baseline gap-0.5 font-mono font-medium tabular-nums">
                              {value}
                              <span className="text-muted-foreground font-normal">
                                items
                              </span>
                            </div>
                            {/* Add this after the last item */}
                            {index === 1 && (
                              <div className="text-foreground mt-1.5 flex basis-full items-center border-t pt-1.5 text-xs font-medium">
                                Total
                                <div className="text-foreground ml-auto flex items-baseline gap-0.5 font-mono font-medium tabular-nums">
                                  {item.payload.epa + item.payload.claims}
                                  <span className="text-muted-foreground font-normal">
                                    items
                                  </span>
                                </div>
                              </div>
                            )}
                          </>
                        )}
                      />
                    }
                    cursor={false}
                    defaultIndex={1}
                  />
                </BarChart>
              </ChartContainer>
            </CardContent>
          </Card>
=======
          <div className="rounded-lg border border-border/60 bg-muted/20 p-4">
            <h4 className="text-sm font-semibold text-foreground mb-2">Volume trends (last 6 months)</h4>
            <p className="text-xs text-muted-foreground mb-4">Stacked view of ePA and claim throughput</p>
            <div className="h-64">
              <ResponsiveContainer width="100%" height="100%">
                <BarChart data={volumeTrend} stackOffset="expand">
                  <CartesianGrid strokeDasharray="3 3" vertical={false} stroke="#e5e7eb" />
                  <XAxis dataKey="month" axisLine={false} tickLine={false} stroke="#6b7280" />
                  <YAxis hide />
                  <Tooltip formatter={(value: number) => `${value} items`} />
                  <Legend />
                  <Bar dataKey="epa" name="ePA volume" stackId="total" fill="#6366f1" radius={[4, 4, 0, 0]} />
                  <Bar dataKey="claims" name="Claims volume" stackId="total" fill="#22c55e" radius={[4, 4, 0, 0]} />
                </BarChart>
              </ResponsiveContainer>
            </div>
          </div>
>>>>>>> 47120cdc

          <div className="rounded-lg border border-border/60 bg-muted/20 p-4">
            <h4 className="text-sm font-semibold text-foreground mb-2">Top denial reasons</h4>
            <p className="text-xs text-muted-foreground mb-4">Aggregate across automated resubmits</p>
            <ul className="space-y-3">
              {denialReasons.map((item) => (
                <li key={item.reason} className="flex items-center justify-between text-sm">
                  <span className="text-foreground">{item.reason}</span>
                  <span className="font-semibold text-muted-foreground">{item.count}</span>
                </li>
              ))}
            </ul>
          </div>
        </div>

<<<<<<< HEAD
        <Card className="max-h-[25%]">
          <CardHeader>
            <CardTitle>Automation & Quality Over Time</CardTitle>
            <CardDescription>
              Rolling averages for automation rate and documentation quality
            </CardDescription>
          </CardHeader>
          <CardContent>
            <ChartContainer config={automationChartConfig} className="min-h-[15%]">
              <LineChart
                accessibilityLayer
                data={automationQuality}
                margin={{
                  left: 12,
                  right: 12,
                }}
              >
                <CartesianGrid vertical={false} />
                <XAxis
                  dataKey="month"
                  tickLine={false}
                  axisLine={false}
                  tickMargin={8}
                  tickFormatter={(value) => value.slice(0, 3)}
                />
                <YAxis
                  domain={[70, 100]}
                  tickLine={false}
                  axisLine={false}
                  tickCount={4}
                />
                <ChartTooltip cursor={false} content={<ChartTooltipContent />} />
                <Legend
                  wrapperStyle={{
                    fontSize: '14px',
                    marginTop: 8
                  }}
                />
                <Line
                  dataKey="automation"
                  name="Automation rate"
                  type="monotone"
                  stroke="var(--color-automation)"
                  strokeWidth={2}
                  dot={false}
                />
                <Line
                  dataKey="quality"
                  name="Quality score"
                  type="monotone"
                  stroke="var(--color-quality)"
                  strokeWidth={2}
                  dot={false}
                />
              </LineChart>
            </ChartContainer>
          </CardContent>
        </Card>
=======
        <div className="rounded-lg border border-border/60 bg-muted/20 p-4">
          <h4 className="text-sm font-semibold text-foreground mb-2">Automation & quality over time</h4>
          <p className="text-xs text-muted-foreground mb-4">Rolling averages for automation rate and documentation quality</p>
          <div className="h-64">
            <ResponsiveContainer width="100%" height="100%">
              <LineChart data={automationQuality}>
                <CartesianGrid strokeDasharray="3 3" stroke="#e5e7eb" vertical={false} />
                <XAxis dataKey="month" stroke="#6b7280" tickLine={false} axisLine={false} />
                <YAxis stroke="#6b7280" tickLine={false} axisLine={false} domain={[70, 100]} />
                <Tooltip formatter={(value: number) => `${value}%`} />
                <Legend />
                <Line type="monotone" dataKey="automation" name="Automation rate" stroke="#4f46e5" strokeWidth={2} dot={false} />
                <Line type="monotone" dataKey="quality" name="Quality score" stroke="#14b8a6" strokeWidth={2} dot={false} />
              </LineChart>
            </ResponsiveContainer>
          </div>
        </div>
>>>>>>> 47120cdc
      </CardContent>
    </Card>
  );
}<|MERGE_RESOLUTION|>--- conflicted
+++ resolved
@@ -1,19 +1,6 @@
 'use client';
 
 import React from 'react';
-<<<<<<< HEAD
-import { Card, CardContent, CardDescription, CardHeader, CardTitle } from '@/components/ui/card';
-import { StatusDistribution } from '@/components/dashboard/status-distribution';
-import type { StatusDistribution as StatusDistributionType } from '@/types/pa.types';
-import { CartesianGrid, Line, LineChart, XAxis, YAxis, Legend } from 'recharts';
-import { Bar, BarChart } from "recharts";
-import {
-  ChartConfig,
-  ChartContainer,
-  ChartTooltip,
-  ChartTooltipContent,
-} from "@/components/ui/chart";
-=======
 import { Card, CardContent, CardHeader, CardTitle } from '@/components/ui/card';
 import { StatusDistribution } from '@/components/dashboard/status-distribution';
 import type { StatusDistribution as StatusDistributionType } from '@/types/pa.types';
@@ -29,7 +16,6 @@
   LineChart,
   Line,
 } from 'recharts';
->>>>>>> 47120cdc
 
 interface AnalyticsOverviewProps {
   statusDistribution: StatusDistributionType;
@@ -61,7 +47,6 @@
   { month: 'Oct', automation: 91, quality: 96 },
 ];
 
-<<<<<<< HEAD
 const chartConfig = {
   epa: {
     label: "ePA",
@@ -84,8 +69,6 @@
   },
 } satisfies ChartConfig;
 
-=======
->>>>>>> 47120cdc
 export function AnalyticsOverview({ statusDistribution, className = '' }: AnalyticsOverviewProps) {
   return (
     <Card className={`bg-card border shadow-xs ${className}`}>
@@ -96,88 +79,6 @@
         <StatusDistribution distribution={statusDistribution} variant="inline" />
 
         <div className="grid gap-6 lg:grid-cols-[2fr,1fr]">
-<<<<<<< HEAD
-          <Card>
-            <CardHeader>
-              <CardTitle>Volume Trends</CardTitle>
-              <CardDescription>
-                Stacked view of ePA and claim throughput over last 6 months.
-              </CardDescription>
-            </CardHeader>
-            <CardContent>
-              <ChartContainer config={chartConfig} className="min-h-[30%] lg:min-h-[15%]">
-                <BarChart accessibilityLayer data={volumeTrend}>
-                  <CartesianGrid vertical={false} />
-                  <XAxis
-                    dataKey="month"
-                    tickLine={false}
-                    tickMargin={10}
-                    axisLine={false}
-                  />
-                  <YAxis
-                    tickLine={false}
-                    axisLine={false}
-                    tickCount={4}
-                  />
-                  <Bar
-                    dataKey="epa"
-                    stackId="a"
-                    fill="var(--chart-1)"
-                    radius={[0, 0, 4, 4]}
-                  />
-                  <Bar
-                    dataKey="claims"
-                    stackId="a"
-                    fill="var(--chart-2)"
-                    radius={[4, 4, 0, 0]}
-                  />
-                  <ChartTooltip
-                    content={
-                      <ChartTooltipContent
-                        hideLabel
-                        className="w-[180px]"
-                        formatter={(value, name, item, index) => (
-                          <>
-                            <div
-                              className="h-2.5 w-2.5 shrink-0 rounded-[2px] bg-(--color-bg)"
-                              style={
-                                {
-                                  "--color-bg": `var(--color-${name})`,
-                                } as React.CSSProperties
-                              }
-                            />
-                            {chartConfig[name as keyof typeof chartConfig]?.label ||
-                              name}
-                            <div className="text-foreground ml-auto flex items-baseline gap-0.5 font-mono font-medium tabular-nums">
-                              {value}
-                              <span className="text-muted-foreground font-normal">
-                                items
-                              </span>
-                            </div>
-                            {/* Add this after the last item */}
-                            {index === 1 && (
-                              <div className="text-foreground mt-1.5 flex basis-full items-center border-t pt-1.5 text-xs font-medium">
-                                Total
-                                <div className="text-foreground ml-auto flex items-baseline gap-0.5 font-mono font-medium tabular-nums">
-                                  {item.payload.epa + item.payload.claims}
-                                  <span className="text-muted-foreground font-normal">
-                                    items
-                                  </span>
-                                </div>
-                              </div>
-                            )}
-                          </>
-                        )}
-                      />
-                    }
-                    cursor={false}
-                    defaultIndex={1}
-                  />
-                </BarChart>
-              </ChartContainer>
-            </CardContent>
-          </Card>
-=======
           <div className="rounded-lg border border-border/60 bg-muted/20 p-4">
             <h4 className="text-sm font-semibold text-foreground mb-2">Volume trends (last 6 months)</h4>
             <p className="text-xs text-muted-foreground mb-4">Stacked view of ePA and claim throughput</p>
@@ -195,7 +96,6 @@
               </ResponsiveContainer>
             </div>
           </div>
->>>>>>> 47120cdc
 
           <div className="rounded-lg border border-border/60 bg-muted/20 p-4">
             <h4 className="text-sm font-semibold text-foreground mb-2">Top denial reasons</h4>
@@ -211,66 +111,6 @@
           </div>
         </div>
 
-<<<<<<< HEAD
-        <Card className="max-h-[25%]">
-          <CardHeader>
-            <CardTitle>Automation & Quality Over Time</CardTitle>
-            <CardDescription>
-              Rolling averages for automation rate and documentation quality
-            </CardDescription>
-          </CardHeader>
-          <CardContent>
-            <ChartContainer config={automationChartConfig} className="min-h-[15%]">
-              <LineChart
-                accessibilityLayer
-                data={automationQuality}
-                margin={{
-                  left: 12,
-                  right: 12,
-                }}
-              >
-                <CartesianGrid vertical={false} />
-                <XAxis
-                  dataKey="month"
-                  tickLine={false}
-                  axisLine={false}
-                  tickMargin={8}
-                  tickFormatter={(value) => value.slice(0, 3)}
-                />
-                <YAxis
-                  domain={[70, 100]}
-                  tickLine={false}
-                  axisLine={false}
-                  tickCount={4}
-                />
-                <ChartTooltip cursor={false} content={<ChartTooltipContent />} />
-                <Legend
-                  wrapperStyle={{
-                    fontSize: '14px',
-                    marginTop: 8
-                  }}
-                />
-                <Line
-                  dataKey="automation"
-                  name="Automation rate"
-                  type="monotone"
-                  stroke="var(--color-automation)"
-                  strokeWidth={2}
-                  dot={false}
-                />
-                <Line
-                  dataKey="quality"
-                  name="Quality score"
-                  type="monotone"
-                  stroke="var(--color-quality)"
-                  strokeWidth={2}
-                  dot={false}
-                />
-              </LineChart>
-            </ChartContainer>
-          </CardContent>
-        </Card>
-=======
         <div className="rounded-lg border border-border/60 bg-muted/20 p-4">
           <h4 className="text-sm font-semibold text-foreground mb-2">Automation & quality over time</h4>
           <p className="text-xs text-muted-foreground mb-4">Rolling averages for automation rate and documentation quality</p>
@@ -288,7 +128,6 @@
             </ResponsiveContainer>
           </div>
         </div>
->>>>>>> 47120cdc
       </CardContent>
     </Card>
   );
