--- conflicted
+++ resolved
@@ -110,7 +110,6 @@
         <SidebarMenu className="space-y-2">
           {navigationItems.map((item) => {
             const Icon = item.icon;
-<<<<<<< HEAD
             const isActive = (() => {
               if (item.href === "/") {
                 // For home page, check if we're at the root of the team or global root
@@ -127,21 +126,11 @@
               }
             })();
 
-=======
-            const isActive =
-              pathname?.split('/').pop() === item.href.split('/').pop() ||
-              (item.href !== "/" && pathname.startsWith(item.href));
-
->>>>>>> 47120cdc
             return (
               <SidebarMenuItem key={item.name}>
                 <SidebarMenuButton
                   asChild
-<<<<<<< HEAD
-                  isActive={!!isActive}
-=======
                   isActive={isActive}
->>>>>>> 47120cdc
                   tooltip={isCollapsed ? item.name : undefined}
                   className={cn(
                     "w-full p-6 rounded-lg transition-all duration-300 text-base",
