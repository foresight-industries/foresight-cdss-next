import * as cdk from 'aws-cdk-lib';
import * as lambda from 'aws-cdk-lib/aws-lambda';
import * as apigateway from 'aws-cdk-lib/aws-apigatewayv2';
import * as apigatewayIntegrations from 'aws-cdk-lib/aws-apigatewayv2-integrations';
import * as apigatewayAuthorizers from 'aws-cdk-lib/aws-apigatewayv2-authorizers';
import * as iam from 'aws-cdk-lib/aws-iam';
import * as rds from 'aws-cdk-lib/aws-rds';
import * as s3 from 'aws-cdk-lib/aws-s3';
import * as secretsManager from 'aws-cdk-lib/aws-secretsmanager';
import { Construct } from 'constructs';
import { CacheStack } from './cache-stack';
import { MedicalDataStack } from './medical-data-stack';

interface ApiStackProps extends cdk.StackProps {
  stageName: string;
  database: rds.DatabaseCluster;
  documentsBucket: s3.Bucket;
  cacheStack: CacheStack;
  medicalDataStack: MedicalDataStack;
}

export class ApiStack extends cdk.Stack {
  public readonly httpApi: apigateway.HttpApi;

  constructor(scope: Construct, id: string, props: ApiStackProps) {
    super(scope, id, props);

    // Layer for shared dependencies
    const dependenciesLayer = new lambda.LayerVersion(this, 'DependenciesLayer', {
      code: lambda.Code.fromAsset('./layers/dependencies'),
<<<<<<< HEAD
      compatibleRuntimes: [lambda.Runtime.NODEJS_20_X],
=======
      compatibleRuntimes: [lambda.Runtime.NODEJS_22_X],
>>>>>>> e5cca569
      description: 'Common dependencies for Lambda functions',
    });

    // Get cache and medical data configuration from stacks
    // Redis URL will be resolved at runtime from the secret
    const redisUrl = `{{resolve:secretsmanager:${props.cacheStack.redisConnectionStringSecret.secretName}}}`;
    const medicalCodesBucket = props.medicalDataStack.medicalCodesBucket.bucketName;

    // Base Lambda function props with explicit role to avoid cross-environment issues
    const createFunctionRole = (name: string) => new cdk.aws_iam.Role(this, `${name}Role`, {
      roleName: `rcm-${name.toLowerCase()}-role-${props.stageName}`,
      assumedBy: new cdk.aws_iam.ServicePrincipal('lambda.amazonaws.com'),
      managedPolicies: [
        cdk.aws_iam.ManagedPolicy.fromAwsManagedPolicyName('service-role/AWSLambdaBasicExecutionRole'),
      ],
    });

    const functionProps = {
      runtime: lambda.Runtime.NODEJS_22_X,
      timeout: cdk.Duration.seconds(30),
      memorySize: 512,
      environment: {
        NODE_ENV: props.stageName,
        DATABASE_SECRET_ARN: props.database.secret?.secretArn || '',
        DATABASE_CLUSTER_ARN: props.database.clusterArn,
        DATABASE_NAME: 'rcm',
        DOCUMENTS_BUCKET: props.documentsBucket.bucketName,
        // Cache configuration
        REDIS_DB_URL: redisUrl,
        REDIS_CA_SECRET_ARN: props.cacheStack.redisCaSecret.secretArn,
        CACHE_DEFAULT_TTL: '3600',
        CACHE_HOT_CODES_TTL: '7200',
        // Medical data configuration
        MEDICAL_CODES_BUCKET: medicalCodesBucket,
      },
      layers: [dependenciesLayer],
      tracing: lambda.Tracing.ACTIVE,
    };

    const clerkSecret = secretsManager.Secret.fromSecretNameV2(this, 'ClerkSecret', `rcm-clerk-secret-${props.stageName}`);

    // Clerk authorizer Lambda
    const authorizerRole = createFunctionRole('ClerkAuthorizer');
    const authorizerFn = new lambda.Function(this, 'ClerkAuthorizer', {
      ...functionProps,
      functionName: `rcm-clerk-authorizer-${props.stageName}`,
      handler: 'clerk-authorizer.handler',
      code: lambda.Code.fromAsset('../packages/functions/auth'),
      role: authorizerRole,
      environment: {
        ...functionProps.environment,
        CLERK_SECRET_ARN: clerkSecret.secretArn,
      },
    });

    // Grant read access to Clerk secret
    authorizerRole.addToPolicy(new cdk.aws_iam.PolicyStatement({
      effect: cdk.aws_iam.Effect.ALLOW,
      actions: ['secretsmanager:GetSecretValue'],
      resources: [clerkSecret.secretArn],
    }));

    // Create HTTP API with Clerk authorizer
    const authorizer = new apigatewayAuthorizers.HttpLambdaAuthorizer(
      'ClerkAuthorizer',
      authorizerFn,
      {
        responseTypes: [apigatewayAuthorizers.HttpLambdaResponseType.SIMPLE],
        identitySource: ['$request.header.Authorization'],
        resultsCacheTtl: cdk.Duration.minutes(5),
      }
    );

    this.httpApi = new apigateway.HttpApi(this, 'HttpApi', {
      apiName: `rcm-api-${props.stageName}`,
      corsPreflight: {
        allowOrigins: props.stageName === 'prod'
          ? ['https://have-foresight.app', 'https://foresight-cdss-next.vercel.app']
          : ['http://localhost:3000', 'https://localhost:3001'],
        allowMethods: [apigateway.CorsHttpMethod.ANY],
        allowHeaders: ['*'],
        allowCredentials: true,
      },
      defaultAuthorizer: authorizer,
    });

    // Patient API Lambda
    const patientsRole = createFunctionRole('PatientsFunction');
    const patientsFn = new lambda.Function(this, 'PatientsFunction', {
      ...functionProps,
      functionName: `rcm-patients-${props.stageName}`,
      handler: 'patients-api.handler',
      code: lambda.Code.fromAsset('../packages/functions/api'),
      role: patientsRole,
    });

    // Grant permissions via IAM policies to avoid cross-stack issues
    patientsRole.addToPolicy(new cdk.aws_iam.PolicyStatement({
      effect: cdk.aws_iam.Effect.ALLOW,
      actions: [
        'rds-data:BeginTransaction',
        'rds-data:CommitTransaction',
        'rds-data:ExecuteStatement',
        'rds-data:RollbackTransaction',
      ],
      resources: [props.database.clusterArn],
    }));
    patientsRole.addToPolicy(new cdk.aws_iam.PolicyStatement({
      effect: cdk.aws_iam.Effect.ALLOW,
      actions: ['secretsmanager:GetSecretValue'],
      resources: [props.database.secret?.secretArn ?? ''],
    }));
    patientsRole.addToPolicy(new cdk.aws_iam.PolicyStatement({
      effect: cdk.aws_iam.Effect.ALLOW,
      actions: ['s3:GetObject', 's3:PutObject', 's3:DeleteObject', 's3:ListBucket'],
      resources: [props.documentsBucket.bucketArn, `${props.documentsBucket.bucketArn}/*`],
    }));

    // Add routes
    this.httpApi.addRoutes({
      path: '/patients',
      methods: [apigateway.HttpMethod.GET, apigateway.HttpMethod.POST],
      integration: new apigatewayIntegrations.HttpLambdaIntegration(
        'PatientsIntegration',
        patientsFn
      ),
    });

    // Claims API Lambda
    const claimsRole = createFunctionRole('ClaimsFunction');
    const claimsFn = new lambda.Function(this, 'ClaimsFunction', {
      ...functionProps,
      functionName: `rcm-claims-${props.stageName}`,
      handler: 'claims-api.handler',
      code: lambda.Code.fromAsset('../packages/functions/api'),
      role: claimsRole,
    });

    claimsRole.addToPolicy(new cdk.aws_iam.PolicyStatement({
      effect: cdk.aws_iam.Effect.ALLOW,
      actions: [
        'rds-data:BeginTransaction',
        'rds-data:CommitTransaction',
        'rds-data:ExecuteStatement',
        'rds-data:RollbackTransaction',
      ],
      resources: [props.database.clusterArn],
    }));
    claimsRole.addToPolicy(new cdk.aws_iam.PolicyStatement({
      effect: cdk.aws_iam.Effect.ALLOW,
      actions: ['s3:GetObject', 's3:PutObject', 's3:DeleteObject', 's3:ListBucket'],
      resources: [props.documentsBucket.bucketArn, `${props.documentsBucket.bucketArn}/*`],
    }));

    this.httpApi.addRoutes({
      path: '/claims',
      methods: [apigateway.HttpMethod.ANY],
      integration: new apigatewayIntegrations.HttpLambdaIntegration(
        'ClaimsIntegration',
        claimsFn
      ),
    });

    // Presigned URL Lambda (for S3 uploads)
    const presignRole = createFunctionRole('PresignFunction');
    const presignFn = new lambda.Function(this, 'PresignFunction', {
      ...functionProps,
      functionName: `rcm-presign-${props.stageName}`,
      handler: 'presign-api.handler',
      code: lambda.Code.fromAsset('../packages/functions/api'),
      role: presignRole,
    });

    presignRole.addToPolicy(new cdk.aws_iam.PolicyStatement({
      effect: cdk.aws_iam.Effect.ALLOW,
      actions: ['s3:GetObject', 's3:PutObject', 's3:ListBucket'],
      resources: [props.documentsBucket.bucketArn, `${props.documentsBucket.bucketArn}/*`],
    }));

    this.httpApi.addRoutes({
      path: '/documents/presign',
      methods: [apigateway.HttpMethod.POST],
      integration: new apigatewayIntegrations.HttpLambdaIntegration(
        'PresignIntegration',
        presignFn
      ),
    });

    // Document Status API Lambda
    const documentStatusRole = createFunctionRole('DocumentStatusFunction');
    const documentStatusFn = new lambda.Function(this, 'DocumentStatusFunction', {
      ...functionProps,
      functionName: `rcm-document-status-${props.stageName}`,
      handler: 'document-status-api.handler',
      code: lambda.Code.fromAsset('../packages/functions/api'),
      role: documentStatusRole,
    });

    // Grant database access to document status function
    documentStatusRole.addToPolicy(new iam.PolicyStatement({
      effect: iam.Effect.ALLOW,
      actions: [
        'rds-data:BeginTransaction',
        'rds-data:CommitTransaction',
        'rds-data:ExecuteStatement',
        'rds-data:RollbackTransaction',
      ],
      resources: [props.database.clusterArn],
    }));
    documentStatusRole.addToPolicy(new iam.PolicyStatement({
      effect: iam.Effect.ALLOW,
      actions: ['secretsmanager:GetSecretValue'],
      resources: [props.database.secret?.secretArn ?? ''],
    }));

    this.httpApi.addRoutes({
      path: '/documents/{id}/status',
      methods: [apigateway.HttpMethod.GET],
      integration: new apigatewayIntegrations.HttpLambdaIntegration(
        'DocumentStatusIntegration',
        documentStatusFn
      ),
    });

    this.httpApi.addRoutes({
      path: '/documents/{id}/extracted-fields',
      methods: [apigateway.HttpMethod.GET],
      integration: new apigatewayIntegrations.HttpLambdaIntegration(
        'DocumentExtractedFieldsIntegration',
        documentStatusFn
      ),
    });

    // Medical Code Processing Lambda (for annual updates)
    const medicalCodesRole = createFunctionRole('MedicalCodesFunction');
    const medicalCodesFn = new lambda.Function(this, 'MedicalCodesFunction', {
      ...functionProps,
      functionName: `rcm-medical-codes-${props.stageName}`,
      handler: 'medical-codes-api.handler',
      code: lambda.Code.fromAsset('../packages/functions/api'),
      timeout: cdk.Duration.minutes(15), // Longer timeout for code processing
      memorySize: 1024, // More memory for processing large datasets
      role: medicalCodesRole,
      environment: {
        ...functionProps.environment,
        MEDICAL_CODES_BACKUP_BUCKET: props.medicalDataStack.medicalCodesBackupBucket.bucketName,
      },
    });

    // Grant comprehensive permissions to medical codes function via IAM policies
    medicalCodesRole.addToPolicy(new cdk.aws_iam.PolicyStatement({
      effect: cdk.aws_iam.Effect.ALLOW,
      actions: [
        'rds-data:BeginTransaction',
        'rds-data:CommitTransaction',
        'rds-data:ExecuteStatement',
        'rds-data:RollbackTransaction',
      ],
      resources: [props.database.clusterArn],
    }));

    medicalCodesRole.addToPolicy(new cdk.aws_iam.PolicyStatement({
      effect: cdk.aws_iam.Effect.ALLOW,
      actions: [
        's3:GetObject',
        's3:GetObjectVersion',
        's3:PutObject',
        's3:DeleteObject',
        's3:ListBucket',
      ],
      resources: [
        props.medicalDataStack.medicalCodesBucket.bucketArn,
        `${props.medicalDataStack.medicalCodesBucket.bucketArn}/*`,
        props.medicalDataStack.medicalCodesBackupBucket.bucketArn,
        `${props.medicalDataStack.medicalCodesBackupBucket.bucketArn}/*`,
      ],
    }));

    medicalCodesRole.addToPolicy(new cdk.aws_iam.PolicyStatement({
      effect: cdk.aws_iam.Effect.ALLOW,
      actions: ['secretsmanager:GetSecretValue'],
      resources: [props.cacheStack.redisConnectionStringSecret.secretArn],
    }));

    // Add medical codes API routes
    this.httpApi.addRoutes({
      path: '/medical-codes',
      methods: [apigateway.HttpMethod.ANY],
      integration: new apigatewayIntegrations.HttpLambdaIntegration(
        'MedicalCodesIntegration',
        medicalCodesFn
      ),
    });

    // Grant common permissions to all function roles
    const allRoles = [patientsRole, claimsRole, presignRole, authorizerRole, medicalCodesRole];

    for (const role of allRoles) {
      // Grant cache access (connection string and CA certificate)
      role.addToPolicy(new cdk.aws_iam.PolicyStatement({
        effect: cdk.aws_iam.Effect.ALLOW,
        actions: ['secretsmanager:GetSecretValue'],
        resources: [
          props.cacheStack.redisConnectionStringSecret.secretArn,
          props.cacheStack.redisCaSecret.secretArn,
        ],
      }));

      // Grant SSM parameter access for cache configuration
      role.addToPolicy(new cdk.aws_iam.PolicyStatement({
        effect: cdk.aws_iam.Effect.ALLOW,
        actions: [
          'ssm:GetParameter',
          'ssm:GetParameters',
          'ssm:GetParametersByPath',
        ],
        resources: [
          `arn:aws:ssm:${this.region}:${this.account}:parameter/foresight/${props.stageName}/cache/*`,
          `arn:aws:ssm:${this.region}:${this.account}:parameter/foresight/${props.stageName}/storage/*`,
        ],
      }));

      // Grant medical codes bucket read access (for code lookups)
      role.addToPolicy(new cdk.aws_iam.PolicyStatement({
        effect: cdk.aws_iam.Effect.ALLOW,
        actions: ['s3:GetObject', 's3:ListBucket'],
        resources: [
          props.medicalDataStack.medicalCodesBucket.bucketArn,
          `${props.medicalDataStack.medicalCodesBucket.bucketArn}/*`,
        ],
      }));
    }

    // Output API endpoint
    new cdk.CfnOutput(this, 'ApiEndpoint', {
      value: this.httpApi.apiEndpoint,
      exportName: `RCM-ApiEndpoint-${props.stageName}`,
    });
  }
}<|MERGE_RESOLUTION|>--- conflicted
+++ resolved
@@ -28,11 +28,7 @@
     // Layer for shared dependencies
     const dependenciesLayer = new lambda.LayerVersion(this, 'DependenciesLayer', {
       code: lambda.Code.fromAsset('./layers/dependencies'),
-<<<<<<< HEAD
-      compatibleRuntimes: [lambda.Runtime.NODEJS_20_X],
-=======
       compatibleRuntimes: [lambda.Runtime.NODEJS_22_X],
->>>>>>> e5cca569
       description: 'Common dependencies for Lambda functions',
     });
 
